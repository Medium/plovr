--- conflicted
+++ resolved
@@ -80,13 +80,8 @@
   this.evictionCallback_ = opt_evictionCallback;
 
   /**
-<<<<<<< HEAD
    * @private @const {!goog.structs.Map<string,
    *     goog.structs.LinkedMap.Node_<string, VALUE>>}
-=======
-   * @private {!goog.structs.Map<string,
-   *     goog.structs.LinkedMap.Node_<string,VALUE>>}
->>>>>>> 797c2a08
    */
   this.map_ = new goog.structs.Map();
 
