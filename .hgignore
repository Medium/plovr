<<<<<<< HEAD
build
build.properties
run-demo.sh


=======
build/
>>>>>>> c4b84587
<|MERGE_RESOLUTION|>--- conflicted
+++ resolved
@@ -1,9 +1,3 @@
-<<<<<<< HEAD
-build
+build/
 build.properties
-run-demo.sh
-
-
-=======
-build/
->>>>>>> c4b84587
+run-demo.sh