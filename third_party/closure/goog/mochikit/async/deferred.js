--- conflicted
+++ resolved
@@ -438,21 +438,6 @@
 /**
  * Like addBoth, but propagates uncaught exceptions in the errback.
  *
-<<<<<<< HEAD
- * @param {!function(this:T,?):?} f The function to be called on any result.
- * @param {T=} opt_scope An optional scope to call the function in.
- * @return {!goog.async.Deferred.<VALUE>} This Deferred.
- * @template T
- */
-goog.async.Deferred.prototype.addFinally = function (f, opt_scope) {
-  return this.addCallbacks(f, function (err) {
-    var result = f.call(this, err)
-    if (!goog.isDef(result)) {
-      throw err
-    }
-    return result
-  }, opt_scope)
-=======
  * @param {function(this:T,?):?} f The function to be called on any result.
  * @param {T=} opt_scope An optional scope to call the function in.
  * @return {!goog.async.Deferred<VALUE>} This Deferred.
@@ -467,7 +452,6 @@
     }
     return result;
   }, opt_scope);
->>>>>>> 35c93110
 };
 
 
